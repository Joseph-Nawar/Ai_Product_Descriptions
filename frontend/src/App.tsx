--- conflicted
+++ resolved
@@ -1,29 +1,22 @@
 import React, { Suspense } from "react";
-import { Routes, Route } from "react-router-dom";
+import { Routes, Route, Link } from "react-router-dom";
 import { useTranslation } from "react-i18next";
 import { AuthProvider } from "./auth/AuthProvider";
 import { PaymentProvider } from "./contexts/PaymentContext";
 import RequireAuth from "./auth/RequireAuth";
-<<<<<<< HEAD
-import Header from "./components/Header";
-import { UserProfile } from "./components/UserProfile";
-=======
 import ProductGenieLogo from "./components/ProductGenieLogo";
 import HeaderLanguageSelector from "./components/HeaderLanguageSelector";
 import { HeaderProfileDropdown } from "./components/HeaderProfileDropdown";
->>>>>>> a74a1c21
 import { SUPPORTED_LANGUAGES } from "./constants/languages";
+import i18n from "./i18n";
 
 // Lazy load route components for better performance
 const Home = React.lazy(() => import("./pages/Home"));
 const Results = React.lazy(() => import("./pages/Results"));
 const Login = React.lazy(() => import("./pages/Login"));
-<<<<<<< HEAD
 const Pricing = React.lazy(() => import("./pages/Pricing"));
 const Billing = React.lazy(() => import("./pages/Billing"));
-=======
 const Profile = React.lazy(() => import("./pages/Profile"));
->>>>>>> a74a1c21
 
 // Loading fallback component
 const LoadingFallback = () => (
@@ -35,20 +28,50 @@
 export default function App() {
   const { t } = useTranslation();
 
+  const handleLanguageChange = (language: string) => {
+    i18n.changeLanguage(language);
+  };
+
   return (
     <AuthProvider>
-<<<<<<< HEAD
       <PaymentProvider>
         <div className="aurora-background"></div>
         <div className="relative min-h-dvh z-10">
-          <Header />
+          <header className="sticky top-4 z-50 mx-2 md:mx-4">
+            <div className="bg-glass-bg backdrop-blur-lg border border-glass-border rounded-2xl shadow-2xl shadow-black/20">
+              <div className="flex items-center justify-between px-3">
+                <Link to="/" className="flex items-center group">
+                  <div className="group-hover:scale-110 transition-transform duration-300">
+                    <ProductGenieLogo size="xl" />
+                  </div>
+                </Link>
+                <div className="flex items-center space-x-2">
+                  <nav className="text-sm font-medium text-gray-300">
+                    <a href="https://github.com" target="_blank" rel="noreferrer" className="hover:text-primary transition-colors duration-200">
+                      {t('navigation.documentation')}
+                    </a>
+                  </nav>
+                  <div className="flex items-center space-x-2">
+                    <span className="text-sm text-gray-400">Language:</span>
+                    <HeaderLanguageSelector
+                      value={i18n.language}
+                      onChange={handleLanguageChange}
+                    />
+                  </div>
+                  <div className="flex items-center space-x-2">
+                    <HeaderProfileDropdown />
+                  </div>
+                </div>
+              </div>
+            </div>
+          </header>
           <main className="relative mt-8">
             <Suspense fallback={<LoadingFallback />}>
               <Routes>
                 <Route path="/" element={<Home />} />
                 <Route path="/results" element={<Results />} />
                 <Route path="/login" element={<Login />} />
-                <Route path="/profile" element={<RequireAuth><UserProfile /></RequireAuth>} />
+                <Route path="/profile" element={<RequireAuth><Profile /></RequireAuth>} />
                 <Route path="/pricing" element={<RequireAuth><Pricing /></RequireAuth>} />
                 <Route path="/billing" element={<RequireAuth><Billing /></RequireAuth>} />
               </Routes>
@@ -61,54 +84,6 @@
           </footer>
         </div>
       </PaymentProvider>
-=======
-      <div className="aurora-background"></div>
-      <div className="relative min-h-dvh z-10">
-        <header className="sticky top-4 z-50 mx-2 md:mx-4">
-            <div className="bg-glass-bg backdrop-blur-lg border border-glass-border rounded-2xl shadow-2xl shadow-black/20">
-              <div className="flex items-center justify-between px-3">
-                  <Link to="/" className="flex items-center group">
-                    <div className="group-hover:scale-110 transition-transform duration-300">
-                      <ProductGenieLogo size="xl" />
-                    </div>
-                  </Link>
-                  <div className="flex items-center space-x-2">
-                    <nav className="text-sm font-medium text-gray-300">
-                      <a href="https://github.com" target="_blank" rel="noreferrer" className="hover:text-primary transition-colors duration-200">
-                        {t('navigation.documentation')}
-                      </a>
-                    </nav>
-                    <div className="flex items-center space-x-2">
-                      <span className="text-sm text-gray-400">Language:</span>
-                      <HeaderLanguageSelector
-                        value={i18n.language}
-                        onChange={handleLanguageChange}
-                      />
-                    </div>
-                    <div className="flex items-center space-x-2">
-                      <HeaderProfileDropdown />
-                    </div>
-                  </div>
-                </div>
-              </div>
-        </header>
-        <main className="relative mt-8">
-          <Suspense fallback={<LoadingFallback />}>
-            <Routes>
-              <Route path="/" element={<Home />} />
-              <Route path="/results" element={<Results />} />
-              <Route path="/login" element={<Login />} />
-              <Route path="/profile" element={<RequireAuth><Profile /></RequireAuth>} />
-            </Routes>
-          </Suspense>
-        </main>
-        <footer className="mt-24 pb-8">
-          <div className="mx-auto max-w-7xl px-4 sm:px-6 lg:px-8 text-sm text-center text-gray-400">
-            &copy; {new Date().getFullYear()} {t('footer.copyright')}
-          </div>
-        </footer>
-      </div>
->>>>>>> a74a1c21
     </AuthProvider>
   );
 }