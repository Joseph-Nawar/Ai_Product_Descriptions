{
  "name": "ai-product-descriptions-frontend",
  "version": "1.0.0",
  "description": "Frontend for AI Product Descriptions application",
  "main": "index.js",
  "scripts": {
    "dev": "vite",
    "build": "tsc -b && vite build",
    "preview": "vite preview --port 5173",
    "typecheck": "tsc --noEmit",
    "lint": "eslint src --ext .js,.jsx,.ts,.tsx",
    "lint:fix": "eslint src --ext .js,.jsx,.ts,.tsx --fix"
  },
  "dependencies": {
    "@tanstack/react-table": "^8.21.3",
    "axios": "^1.12.1",
<<<<<<< HEAD
    "firebase": "^10.14.1",
=======
    "firebase": "^12.2.1",
>>>>>>> a74a1c21
    "i18next": "^25.5.2",
    "i18next-browser-languagedetector": "^8.2.0",
    "lucide-react": "^0.544.0",
    "papaparse": "^5.5.3",
    "react": "^18.2.0",
    "react-dom": "^18.2.0",
    "react-i18next": "^15.7.3",
    "react-router-dom": "^6.8.0",
    "zod": "^4.1.8",
    "zustand": "^5.0.8"
  },
  "devDependencies": {
    "@types/node": "^24.3.3",
    "@types/papaparse": "^5.3.16",
    "@types/react": "^18.2.0",
    "@types/react-dom": "^18.2.0",
    "@vitejs/plugin-react": "^4.2.0",
    "autoprefixer": "^10.4.21",
    "eslint": "^8.55.0",
    "eslint-plugin-react": "^7.33.0",
    "eslint-plugin-react-hooks": "^4.6.0",
    "postcss": "^8.5.6",
    "rollup-plugin-visualizer": "^6.0.3",
    "tailwindcss": "^3.4.17",
    "terser": "^5.44.0",
    "typescript": "^5.2.0",
    "vite": "^5.0.0"
  },
  "keywords": [
    "ai",
    "product-descriptions",
    "react",
    "frontend"
  ],
  "author": "Your Name",
  "license": "MIT"
}<|MERGE_RESOLUTION|>--- conflicted
+++ resolved
@@ -14,11 +14,7 @@
   "dependencies": {
     "@tanstack/react-table": "^8.21.3",
     "axios": "^1.12.1",
-<<<<<<< HEAD
-    "firebase": "^10.14.1",
-=======
     "firebase": "^12.2.1",
->>>>>>> a74a1c21
     "i18next": "^25.5.2",
     "i18next-browser-languagedetector": "^8.2.0",
     "lucide-react": "^0.544.0",
